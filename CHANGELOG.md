# Changelog

[Quickblog](https://github.com/borkdude/quickblog): light-weight static blog engine for Clojure and babashka

Instances of quickblog can be seen here:

- [Michiel Borkent's blog](https://blog.michielborkent.nl)
- [Josh Glover's blog](https://jmglov.net/blog)
- [Jeremy Taylor's blog](https://jdt.me/strange-reflections.html)

## [Unreleased]

- Improve visualization on mobile screens
<<<<<<< HEAD
- Enable use of metadata in templates
=======
- Replace workaround that copies metadata from `api/serve`
>>>>>>> 54d73a26

## 0.1.0 (2022-12-11)

- Add command line interface
- Watch assets dir for changes in watch mode
- Added `refresh-templates` task to update to latest templates
- Social sharing (preview for Facebook, Twitter, LinkedIn, etc.)
- Move metadata to post files and improve caching
- Favicon support

Thanks to Josh Glover ([@jmglov](https://github.com/jmglov)) for heavily contributing in this release!

## 0.0.1 (2022-07-17)

- Initial version<|MERGE_RESOLUTION|>--- conflicted
+++ resolved
@@ -11,11 +11,8 @@
 ## [Unreleased]
 
 - Improve visualization on mobile screens
-<<<<<<< HEAD
 - Enable use of metadata in templates
-=======
 - Replace workaround that copies metadata from `api/serve`
->>>>>>> 54d73a26
 
 ## 0.1.0 (2022-12-11)
 
